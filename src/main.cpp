--- conflicted
+++ resolved
@@ -1,188 +1,161 @@
-#include <Arduino.h>
-
-<<<<<<< HEAD
-/* ========================================================================
- * AeroHalo Fan Control — SIMPLE PID + PERIOD-BASED RPM (Timer1 25 kHz on D9)
- *
- * Pins:
- *   D9  -> OC1A 25 kHz PWM (to your fan driver)     [PWM_INVERTED=true by default]
- *   D3  -> INT1 tach input (open-collector; 10k pull-up to 5V)  [uses ISR period]
- *   D5  -> blink when |RPM - TARGET_RPM| <= 2% (checked every UI_MS)
- *
- * Tuning (simple, duty-per-RPM units):
- *   KP_DUTY_PER_RPM      duty change per RPM of error        (e.g. 0.0020)
- *   KI_DUTY_PER_RPM_S    duty per RPM per second (integral)  (e.g. 0.0006)
- *   KD_DUTY_PER_RPM_S    duty*second per RPM (derivative)    (start at 0.0)
- *
- * Notes:
- *   - If “higher duty” makes the fan slower, flip PWM_INVERTED.
- *   - Conditional integration prevents windup at 0% / 100% duty.
- *   - Period-based RPM avoids window/phase aliasing at low speeds.
- * ======================================================================== */
-
-#define FAN_PWM_PIN      9
-#define TACH_PIN         3
-#define LED_BLINK_PIN    5
-
-static const bool     PWM_INVERTED = true;   // matches your working step-test
-static const uint16_t PWM_TOP      = 639;    // 25 kHz @ 16 MHz, prescale=1
-
-/* -------- Tach / target / cadence -------- */
-#define PPR                2            // pulses per revolution
-#define TARGET_RPM     64.0f
-#define PID_DT_S        0.20f          // controller step = 5 Hz
-#define UI_MS            300           // print/blink cadence
-
-/* -------- Blink band -------- */
-#define RPM_TOL_PCT       0.1f        // ±10%
-#define BLINK_MS            50
-
-/* -------- Simple PID gains (duty-per-RPM units) -------- */
-#define KP_DUTY_PER_RPM      0.005f   // 100 RPM error -> 0.010 duty change
-#define KI_DUTY_PER_RPM_S    0.002f   // integral strength (start low)
-#define KD_DUTY_PER_RPM_S    0.0005f   // keep 0.0 initially
-
-/* -------- Duty clamps (keep simple) -------- */
-#define DUTY_MIN_FRAC        0.36f     // set >0 if you need a spin guarantee
-#define DUTY_MAX_FRAC        1.000f
-
-/* -------- Tach period capture (interrupt-driven) -------- */
-#define TACH_DEGLITCH_US     50        // ignore edges closer than this
-#define RPM_TIMEOUT_MS       1200      // no edge for this long => RPM = 0
-
-volatile uint32_t g_lastEdgeUs = 0;    // last edge timestamp (micros)
-volatile uint32_t g_periodUs   = 0;    // most recent edge->edge period (micros)
-volatile uint32_t g_lastEdgeMs = 0;    // millis of last valid edge
-
-static void tachISR() {
-  uint32_t nowUs = micros();
-  uint32_t dt    = nowUs - g_lastEdgeUs;
-  if (dt >= TACH_DEGLITCH_US) {
-    g_periodUs   = dt;
-    g_lastEdgeUs = nowUs;
-    g_lastEdgeMs = millis();
-  }
-=======
-// ======================================================
-// AeroHalo LED Fade Test
-// Fades D5, D7, D10 sequentially
-// D5 -> hardware PWM (Timer0B)
-// D10 -> hardware PWM (Timer1B)
-// D7 -> software PWM (Timer2 ISR)
-// ======================================================
-
-#define LED1_PIN 5    // LED Bank 1 (hardware PWM)
-#define LED2_PIN 7    // LED Bank 2 (soft PWM)
-#define LED3_PIN 10   // LED Bank 3 (hardware PWM)
-
-// Fade speed (lower = slower)
-const int fadeDelay = 10;   // ms between brightness steps
-const int fadeSteps = 255;  // 8-bit range
-
-// ---------- Soft PWM globals for D7 ----------
-#define SOFTPWM_RES 64           // brightness steps (0..63)
-volatile uint8_t d7Duty = 0;     // duty (0..63)
-volatile uint8_t d7Phase = 0;
-
-// ---------- Timer2 ISR for D7 ----------
-ISR(TIMER2_COMPA_vect) {
-  d7Phase++;
-  if (d7Phase >= SOFTPWM_RES) d7Phase = 0;
-  if (d7Phase < d7Duty)
-    PORTD |=  _BV(PD7);   // D7 HIGH
-  else
-    PORTD &= ~_BV(PD7);   // D7 LOW
->>>>>>> 06423a7c
-}
-
-// ---------- Soft PWM init ----------
-void d7PwmInit() {
-  pinMode(LED2_PIN, OUTPUT);
-  // Timer2 in CTC mode @ ~16 kHz ISR rate
-  TCCR2A = _BV(WGM21);
-  TCCR2B = _BV(CS21);      // prescaler = 8
-  OCR2A  = 124;            // 16e6 / (8 * (124+1)) = 16 kHz
-  TIMSK2 = _BV(OCIE2A);    // enable compare match A interrupt
-}
-
-// ---------- Set brightness for D7 (0–255) ----------
-void setLed2Brightness(uint8_t level) {
-  // Map 0–255 -> 0–SOFTPWM_RES
-  d7Duty = (uint8_t)((uint16_t)level * SOFTPWM_RES / 255);
-}
-
-// ---------- Fade helper ----------
-void fadeLED(uint8_t pin) {
-  for (int i = 0; i <= fadeSteps; i++) {
-    if (pin == LED2_PIN)
-      setLed2Brightness(i);
-    else
-      analogWrite(pin, i);
-    delay(fadeDelay);
-  }
-  for (int i = fadeSteps; i >= 0; i--) {
-    if (pin == LED2_PIN)
-      setLed2Brightness(i);
-    else
-      analogWrite(pin, i);
-    delay(fadeDelay);
-  }
-  delay(500);
-}
-
-void setup() {
-  pinMode(LED1_PIN, OUTPUT);
-  pinMode(LED3_PIN, OUTPUT);
-  analogWrite(LED1_PIN, 0);
-  analogWrite(LED3_PIN, 0);
-
-  d7PwmInit();              // start soft-PWM on D7
-}
-
-void loop() {
-<<<<<<< HEAD
-  static unsigned long lastCtlMs = 0;
-  static unsigned long lastUiMs  = 0;
-  unsigned long now = millis();
-
-  // Always read the latest RPM from ISR timing
-  static float lastRPM = 0.0f;
-  float rpm = rpmReadPeriodic();
-  lastRPM = rpm;   // (0.0 is valid if timed out / stopped)
-
-  // UI/print + blink every UI_MS
-  if (now - lastUiMs >= UI_MS) {
-    lastUiMs = now;
-    const float tol = TARGET_RPM * RPM_TOL_PCT;
-    const bool inBand = (fabsf(lastRPM - TARGET_RPM) <= tol);
-    if (inBand) {
-      digitalWrite(LED_BLINK_PIN, HIGH);
-    } else
-    {
-      digitalWrite(LED_BLINK_PIN, LOW);
-    }
-
-    Serial.print(F("RPM="));     Serial.print(lastRPM, 0);
-    Serial.print(F(", duty="));  Serial.print(g_prevDuty, 3);
-    Serial.print(F(", OCR1A=")); Serial.print(OCR1A);
-    Serial.print(F("/"));        Serial.print(PWM_TOP);
-    Serial.print(F(", inBand="));Serial.println(inBand ? F("Y") : F("N"));
-  }
-
-  // Controller at fixed cadence
-  if (now - lastCtlMs >= (unsigned long)(PID_DT_S * 1000.0f)) {
-    lastCtlMs = now;
-
-    float u = simplePID_step(TARGET_RPM, lastRPM, PID_DT_S);
-
-    uint8_t duty255 = (uint8_t)lroundf(u * 255.0f);
-    set_pwm_0_255(duty255);
-    g_prevDuty = u;
-  }
-=======
-  fadeLED(LED1_PIN);   // LED Bank 1 (D5)
-  fadeLED(LED2_PIN);   // LED Bank 2 (D7 soft-PWM)
-  fadeLED(LED3_PIN);   // LED Bank 3 (D10)
-  delay(1000);
->>>>>>> 06423a7c
-}
+#include <Arduino.h>
+#include <math.h>
+
+/* ========================================================================
+ * AeroHalo Fan Control — SIMPLE PID + PERIOD-BASED RPM (Timer1 25 kHz on D9)
+ *
+ * Pins:
+ *   D9  -> OC1A 25 kHz PWM (to your fan driver)     [PWM_INVERTED=true by default]
+ *   D3  -> INT1 tach input (open-collector; 10k pull-up to 5V)  [uses ISR period]
+ *   D5  -> blink when |RPM - TARGET_RPM| <= 2% (checked every UI_MS)
+ *
+ * Tuning (simple, duty-per-RPM units):
+ *   KP_DUTY_PER_RPM      duty change per RPM of error        (e.g. 0.0020)
+ *   KI_DUTY_PER_RPM_S    duty per RPM per second (integral)  (e.g. 0.0006)
+ *   KD_DUTY_PER_RPM_S    duty*second per RPM (derivative)    (start at 0.0)
+ *
+ * Notes:
+ *   - If “higher duty” makes the fan slower, flip PWM_INVERTED.
+ *   - Conditional integration prevents windup at 0% / 100% duty.
+ *   - Period-based RPM avoids window/phase aliasing at low speeds.
+ * ======================================================================== */
+
+#define FAN_PWM_PIN      9
+#define TACH_PIN         3
+#define LED_BLINK_PIN    5
+
+static const bool     PWM_INVERTED = true;   // matches your working step-test
+static const uint16_t PWM_TOP      = 639;    // 25 kHz @ 16 MHz, prescale=1
+
+/* -------- Tach / target / cadence -------- */
+#define PPR                2            // pulses per revolution
+#define TARGET_RPM     70.0f
+#define PID_DT_S        0.20f          // controller step = 5 Hz
+#define UI_MS            300           // print/blink cadence
+
+/* -------- Blink band -------- */
+#define RPM_TOL_PCT       0.02f        // ±2%
+#define BLINK_MS            50
+
+/* -------- Simple PID gains (duty-per-RPM units) -------- */
+#define KP_DUTY_PER_RPM      0.020f   // 100 RPM error -> 0.20 duty change
+#define KI_DUTY_PER_RPM_S    0.001f   // integral strength (start low)
+#define KD_DUTY_PER_RPM_S    0.0001f   // keep 0.0 initially
+
+/* -------- Duty clamps (keep simple) -------- */
+#define DUTY_MIN_FRAC        0.25f     // set >0 if you need a spin guarantee
+#define DUTY_MAX_FRAC        1.000f
+
+/* -------- Tach period capture (interrupt-driven) -------- */
+#define TACH_DEGLITCH_US     50        // ignore edges closer than this
+#define RPM_TIMEOUT_MS       1200      // no edge for this long => RPM = 0
+
+volatile uint32_t g_lastEdgeUs = 0;    // last edge timestamp (micros)
+volatile uint32_t g_periodUs   = 0;    // most recent edge->edge period (micros)
+volatile uint32_t g_lastEdgeMs = 0;    // millis of last valid edge
+
+static void tachISR() {
+  uint32_t nowUs = micros();
+  uint32_t dt    = nowUs - g_lastEdgeUs;
+  if (dt >= TACH_DEGLITCH_US) {
+    g_periodUs   = dt;
+    g_lastEdgeUs = nowUs;
+    g_lastEdgeMs = millis();
+  }
+}
+
+// Convert latest captured period to RPM. Returns 0 on timeout.
+static float rpmReadPeriodic() {
+  noInterrupts();
+  uint32_t periodUs = g_periodUs;
+  uint32_t ageMs    = millis() - g_lastEdgeMs;
+  interrupts();
+
+  if (periodUs == 0 || ageMs > RPM_TIMEOUT_MS) return 0.0f;
+  // RPM = (1e6/periodUs)/PPR * 60
+  return (60.0f * 1000000.0f) / (float(periodUs) * float(PPR));
+}
+
+// ---------- Soft PWM init ----------
+void d7PwmInit() {
+  pinMode(LED2_PIN, OUTPUT);
+  // Timer2 in CTC mode @ ~16 kHz ISR rate
+  TCCR2A = _BV(WGM21);
+  TCCR2B = _BV(CS21);      // prescaler = 8
+  OCR2A  = 124;            // 16e6 / (8 * (124+1)) = 16 kHz
+  TIMSK2 = _BV(OCIE2A);    // enable compare match A interrupt
+}
+
+// ---------- Set brightness for D7 (0–255) ----------
+void setLed2Brightness(uint8_t level) {
+  // Map 0–255 -> 0–SOFTPWM_RES
+  d7Duty = (uint8_t)((uint16_t)level * SOFTPWM_RES / 255);
+}
+
+// ---------- Fade helper ----------
+void fadeLED(uint8_t pin) {
+  for (int i = 0; i <= fadeSteps; i++) {
+    if (pin == LED2_PIN)
+      setLed2Brightness(i);
+    else
+      analogWrite(pin, i);
+    delay(fadeDelay);
+  }
+  for (int i = fadeSteps; i >= 0; i--) {
+    if (pin == LED2_PIN)
+      setLed2Brightness(i);
+    else
+      analogWrite(pin, i);
+    delay(fadeDelay);
+  }
+  delay(500);
+}
+
+void setup() {
+  pinMode(LED1_PIN, OUTPUT);
+  pinMode(LED3_PIN, OUTPUT);
+  analogWrite(LED1_PIN, 0);
+  analogWrite(LED3_PIN, 0);
+
+  d7PwmInit();              // start soft-PWM on D7
+}
+
+void loop() {
+  static unsigned long lastCtlMs = 0;
+  static unsigned long lastUiMs  = 0;
+  unsigned long now = millis();
+
+  // Always read the latest RPM from ISR timing
+  static float lastRPM = 0.0f;
+  float rpm = rpmReadPeriodic();
+  lastRPM = rpm;   // (0.0 is valid if timed out / stopped)
+
+  // UI/print + blink every UI_MS
+  if (now - lastUiMs >= UI_MS) {
+    lastUiMs = now;
+    const float tol = TARGET_RPM * RPM_TOL_PCT;
+    const bool inBand = (fabsf(lastRPM - TARGET_RPM) <= tol);
+    if (inBand) {
+      digitalWrite(LED_BLINK_PIN, HIGH);
+      delay(BLINK_MS);
+      digitalWrite(LED_BLINK_PIN, LOW);
+    }
+
+    Serial.print(F("RPM="));     Serial.print(lastRPM, 0);
+    Serial.print(F(", duty="));  Serial.print(g_prevDuty, 3);
+    Serial.print(F(", OCR1A=")); Serial.print(OCR1A);
+    Serial.print(F("/"));        Serial.print(PWM_TOP);
+    Serial.print(F(", inBand="));Serial.println(inBand ? F("Y") : F("N"));
+  }
+
+  // Controller at fixed cadence
+  if (now - lastCtlMs >= (unsigned long)(PID_DT_S * 1000.0f)) {
+    lastCtlMs = now;
+
+    float u = simplePID_step(TARGET_RPM, lastRPM, PID_DT_S);
+
+    uint8_t duty255 = (uint8_t)lroundf(u * 255.0f);
+    set_pwm_0_255(duty255);
+    g_prevDuty = u;
+  }
+}